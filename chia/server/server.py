--- conflicted
+++ resolved
@@ -363,15 +363,16 @@
             except asyncio.TimeoutError:
                 self.log.debug(f"Timeout error connecting to {url}")
                 return False
-<<<<<<< HEAD
-            if ws is not None:
-                assert ws._response.connection is not None and ws._response.connection.transport is not None
-                transport = ws._response.connection.transport  # type: ignore
-                cert_bytes = transport._ssl_protocol._extra["ssl_object"].getpeercert(True)  # type: ignore
-                der_cert = x509.load_der_x509_certificate(cert_bytes, default_backend())
-                peer_id = bytes32(der_cert.fingerprint(hashes.SHA256()))
-                if peer_id == self.node_id:
-                    raise RuntimeError(f"Trying to connect to a peer ({target_node}) with the same peer_id: {peer_id}")
+            if ws is None:
+                return False
+
+            assert ws._response.connection is not None and ws._response.connection.transport is not None
+            transport = ws._response.connection.transport  # type: ignore
+            cert_bytes = transport._ssl_protocol._extra["ssl_object"].getpeercert(True)  # type: ignore
+            der_cert = x509.load_der_x509_certificate(cert_bytes, default_backend())
+            peer_id = bytes32(der_cert.fingerprint(hashes.SHA256()))
+            if peer_id == self.node_id:
+                raise RuntimeError(f"Trying to connect to a peer ({target_node}) with the same peer_id: {peer_id}")
 
                 connection = WSChiaConnection(
                     self._local_type,
@@ -390,51 +391,6 @@
                 )
                 handshake = await connection.perform_handshake(
                     self._network_id, protocol_version, self._port, self._local_type, self.capabilities
-                )
-                assert handshake is True
-                await self.connection_added(connection, on_connect)
-                connection_type_str = ""
-                if connection.connection_type is not None:
-                    connection_type_str = connection.connection_type.name.lower()
-                self.log.info(f"Connected with {connection_type_str} {target_node}")
-                if is_feeler:
-                    asyncio.create_task(connection.close())
-                return True
-            else:
-                await session.close()
-=======
-            if ws is None:
->>>>>>> ab4f4417
-                return False
-
-            assert ws._response.connection is not None and ws._response.connection.transport is not None
-            transport = ws._response.connection.transport  # type: ignore
-            cert_bytes = transport._ssl_protocol._extra["ssl_object"].getpeercert(True)  # type: ignore
-            der_cert = x509.load_der_x509_certificate(cert_bytes, default_backend())
-            peer_id = bytes32(der_cert.fingerprint(hashes.SHA256()))
-            if peer_id == self.node_id:
-                raise RuntimeError(f"Trying to connect to a peer ({target_node}) with the same peer_id: {peer_id}")
-
-            connection = WSChiaConnection(
-                self._local_type,
-                ws,
-                self._port,
-                self.log,
-                True,
-                False,
-                target_node.host,
-                self.incoming_messages,
-                self.connection_closed,
-                peer_id,
-                self._inbound_rate_limit_percent,
-                self._outbound_rate_limit_percent,
-                session=session,
-            )
-            handshake = await connection.perform_handshake(
-                self._network_id,
-                protocol_version,
-                self._port,
-                self._local_type,
             )
             assert handshake is True
             await self.connection_added(connection, on_connect)
